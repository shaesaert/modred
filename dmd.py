
from fieldoperations import FieldOperations
from pod import POD
import numpy as N
import util

# Derived class
class DMD(object):
    """
    Dynamic Mode Decomposition/Koopman Mode Decomposition
        
    Generate Ritz vectors from simulation snapshots. Uses POD and FieldOperations
    instances for low-level parallel processing.    
    """

    def __init__(self, load_field=None, save_field=None, load_mat=util.\
        load_mat_text, save_mat=util.save_mat_text, inner_product=None, 
<<<<<<< HEAD
        maxFieldsPerNode=None, numNodes=1, pod=None, verbose=True):
=======
        maxFields=None, pod=None, verbose=True):
>>>>>>> 65330d84
        """
        DMD constructor
        """
        self.fieldOperations = FieldOperations(load_field=load_field,\
            save_field=save_field, inner_product=inner_product,
<<<<<<< HEAD
            maxFieldsPerNode=maxFieldsPerNode, numNodes=numNodes, verbose=\
            verbose)
        self.mpi = util.MPIInstance
=======
            maxFields=maxFields, verbose=\
            verbose)
>>>>>>> 65330d84

        self.load_mat = load_mat
        self.save_mat = save_mat
        self.pod = pod
        self.verbose = verbose

    def load_decomp(self, ritzValsPath, modeNormsPath, buildCoeffPath):
        """
        Loads the decomposition matrices from file. 
        """
        if self.load_mat is None:
            raise UndefinedError('Must specify a load_mat function')
<<<<<<< HEAD
        if self.mpi.isRankZero():
            self.ritzVals = N.squeeze(N.array(self.load_mat(ritzValsPath)))
            self.modeNorms = N.squeeze(N.array(self.load_mat(modeNormsPath)))
            self.buildCoeff = self.load_mat(buildCoeffPath)
        else:
            self.ritzVals = None
            self.modeNorms = None
            self.buildCoeff = None
        if self.mpi.parallel:
            self.ritzVals = self.mpi.comm.bcast(self.ritzVals, root=0)
            self.modeNorms = self.mpi.comm.bcast(self.modeNorms, root=0)
            self.buildCoeff = self.mpi.comm.bcast(self.buildCoeff, root=0)
            
    def save_decomp(self, ritzValsPath, modeNormsPath, buildCoeffPath):
        """Save the decomposition matrices to file."""
        if self.save_mat is None and self.mpi.isRankZero():
            raise util.UndefinedError("save_mat is undefined, can't save")
            
        if self.mpi.isRankZero():
            self.save_mat(self.ritzVals, ritzValsPath)
            self.save_mat(self.modeNorms, modeNormsPath)
            self.save_mat(self.buildCoeff, buildCoeffPath)
=======
        self.ritzVals = N.squeeze(N.array(self.load_mat(ritzValsPath)))
        self.modeNorms = N.squeeze(N.array(self.load_mat(modeNormsPath)))
        self.buildCoeff = self.load_mat(buildCoeffPath)
            
    def save_decomp(self, ritzValsPath, modeNormsPath, buildCoeffPath):
        """Save the decomposition matrices to file."""
        if self.save_mat is None:
            raise util.UndefinedError("save_mat is undefined, can't save")
            
        self.save_mat(self.ritzVals, ritzValsPath)
        self.save_mat(self.modeNorms, modeNormsPath)
        self.save_mat(self.buildCoeff, buildCoeffPath)
>>>>>>> 65330d84

    def compute_decomp(self, snapPaths):
        """
        Compute DMD decomposition
        """
         
        if snapPaths is not None:
            self.snapPaths = snapPaths
        if self.snapPaths is None:
            raise util.UndefinedError('snapPaths is not given')

        # Compute POD from snapshots (excluding last snapshot)
        if self.pod is None:
            self.pod = POD(load_field=self.fieldOperations.load_field, 
                inner_product=self.fieldOperations.inner_product, 
<<<<<<< HEAD
                maxFieldsPerNode=self.fieldOperations.maxFieldsPerNode, 
                numNodes=self.fieldOperations.numNodes, verbose=self.verbose)
=======
                maxFields=self.fieldOperations.maxFields, 
                verbose=self.verbose)
>>>>>>> 65330d84
            self.pod.compute_decomp(snapPaths=self.snapPaths[:-1])
        elif self.snaplist[:-1] != self.podsnaplist or len(snapPaths) !=\
            len(self.pod.snapPaths)+1:
            raise RuntimeError('Snapshot mistmatch between POD and DMD '+\
                'objects.')     
        _podSingValsSqrtMat = N.mat(N.diag(N.array(self.pod.singVals).\
            squeeze() ** -0.5))

        # Inner product of snapshots w/POD modes
        numSnaps = len(self.snapPaths)
        podModesStarTimesSnaps = N.mat(N.empty((numSnaps-1, numSnaps-1)))
        podModesStarTimesSnaps[:, :-1] = self.pod.correlationMat[:,1:]  
        podModesStarTimesSnaps[:, -1] = self.fieldOperations.\
            compute_inner_product_mat(self.snapPaths[:-1], self.snapPaths[
            -1])
        podModesStarTimesSnaps = _podSingValsSqrtMat * self.pod.\
            singVecs.H * podModesStarTimesSnaps
            
        # Reduced order linear system
        lowOrderLinearMap = podModesStarTimesSnaps * self.pod.singVecs * \
            _podSingValsSqrtMat
        self.ritzVals, lowOrderEigVecs = N.linalg.eig(lowOrderLinearMap)
        
        # Scale Ritz vectors
        ritzVecsStarTimesInitSnap = lowOrderEigVecs.H * _podSingValsSqrtMat * \
            self.pod.singVecs.H * self.pod.correlationMat[:,0]
        ritzVecScaling = N.linalg.inv(lowOrderEigVecs.H * lowOrderEigVecs) *\
            ritzVecsStarTimesInitSnap
        ritzVecScaling = N.mat(N.diag(N.array(ritzVecScaling).squeeze()))

        # Compute mode energies
        self.buildCoeff = self.pod.singVecs * _podSingValsSqrtMat *\
            lowOrderEigVecs * ritzVecScaling
        self.modeNorms = N.diag(self.buildCoeff.H * self.pod.\
            correlationMat * self.buildCoeff).real
        
    def compute_modes(self, modeNumList, modePath, indexFrom=1, snapPaths=None):
        if self.buildCoeff is None:
            raise util.UndefinedError('Must define self.buildCoeff')
        # User should specify ALL snapshots, even though all but last are used
        if snapPaths is not None:
            self.snapPaths = snapPaths
        self.fieldOperations._compute_modes(modeNumList, modePath, self.\
            snapPaths[:-1], self.buildCoeff, indexFrom=indexFrom)

<<<<<<< HEAD
=======
        
>>>>>>> 65330d84
        
             <|MERGE_RESOLUTION|>--- conflicted
+++ resolved
@@ -15,24 +15,14 @@
 
     def __init__(self, load_field=None, save_field=None, load_mat=util.\
         load_mat_text, save_mat=util.save_mat_text, inner_product=None, 
-<<<<<<< HEAD
-        maxFieldsPerNode=None, numNodes=1, pod=None, verbose=True):
-=======
         maxFields=None, pod=None, verbose=True):
->>>>>>> 65330d84
         """
         DMD constructor
         """
         self.fieldOperations = FieldOperations(load_field=load_field,\
             save_field=save_field, inner_product=inner_product,
-<<<<<<< HEAD
-            maxFieldsPerNode=maxFieldsPerNode, numNodes=numNodes, verbose=\
-            verbose)
-        self.mpi = util.MPIInstance
-=======
             maxFields=maxFields, verbose=\
             verbose)
->>>>>>> 65330d84
 
         self.load_mat = load_mat
         self.save_mat = save_mat
@@ -45,30 +35,6 @@
         """
         if self.load_mat is None:
             raise UndefinedError('Must specify a load_mat function')
-<<<<<<< HEAD
-        if self.mpi.isRankZero():
-            self.ritzVals = N.squeeze(N.array(self.load_mat(ritzValsPath)))
-            self.modeNorms = N.squeeze(N.array(self.load_mat(modeNormsPath)))
-            self.buildCoeff = self.load_mat(buildCoeffPath)
-        else:
-            self.ritzVals = None
-            self.modeNorms = None
-            self.buildCoeff = None
-        if self.mpi.parallel:
-            self.ritzVals = self.mpi.comm.bcast(self.ritzVals, root=0)
-            self.modeNorms = self.mpi.comm.bcast(self.modeNorms, root=0)
-            self.buildCoeff = self.mpi.comm.bcast(self.buildCoeff, root=0)
-            
-    def save_decomp(self, ritzValsPath, modeNormsPath, buildCoeffPath):
-        """Save the decomposition matrices to file."""
-        if self.save_mat is None and self.mpi.isRankZero():
-            raise util.UndefinedError("save_mat is undefined, can't save")
-            
-        if self.mpi.isRankZero():
-            self.save_mat(self.ritzVals, ritzValsPath)
-            self.save_mat(self.modeNorms, modeNormsPath)
-            self.save_mat(self.buildCoeff, buildCoeffPath)
-=======
         self.ritzVals = N.squeeze(N.array(self.load_mat(ritzValsPath)))
         self.modeNorms = N.squeeze(N.array(self.load_mat(modeNormsPath)))
         self.buildCoeff = self.load_mat(buildCoeffPath)
@@ -81,7 +47,6 @@
         self.save_mat(self.ritzVals, ritzValsPath)
         self.save_mat(self.modeNorms, modeNormsPath)
         self.save_mat(self.buildCoeff, buildCoeffPath)
->>>>>>> 65330d84
 
     def compute_decomp(self, snapPaths):
         """
@@ -97,13 +62,8 @@
         if self.pod is None:
             self.pod = POD(load_field=self.fieldOperations.load_field, 
                 inner_product=self.fieldOperations.inner_product, 
-<<<<<<< HEAD
-                maxFieldsPerNode=self.fieldOperations.maxFieldsPerNode, 
-                numNodes=self.fieldOperations.numNodes, verbose=self.verbose)
-=======
                 maxFields=self.fieldOperations.maxFields, 
                 verbose=self.verbose)
->>>>>>> 65330d84
             self.pod.compute_decomp(snapPaths=self.snapPaths[:-1])
         elif self.snaplist[:-1] != self.podsnaplist or len(snapPaths) !=\
             len(self.pod.snapPaths)+1:
@@ -149,9 +109,6 @@
         self.fieldOperations._compute_modes(modeNumList, modePath, self.\
             snapPaths[:-1], self.buildCoeff, indexFrom=indexFrom)
 
-<<<<<<< HEAD
-=======
         
->>>>>>> 65330d84
         
              