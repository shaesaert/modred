from setuptools import setup, find_packages
from pkg_resources import parse_version
import glob
import os
here = os.path.abspath(os.path.dirname(__file__))

import sys
if sys.version_info[:2] < (2, 6) or (3, 0) <= sys.version_info[0:2] < (3, 2):
    raise RuntimeError("Python version 2.6, 2.7, or 3.2+ required.")

# Get the long description from the relevant file
with open(os.path.join(here, 'README.rst')) as f:
    long_description = f.read()

# Get the version from the relevant file
with open(os.path.join(here, 'modred/_version.py')) as f:
    exec(f.read())
# Get the development status from the version string
parsed_version = parse_version(__version__)
if any(w in ['*a', '*alpha'] for w in parsed_version):
    devstatus = 'Development Status :: 3 - Alpha'
elif any(w in ['*b', '*beta'] for w in parsed_version):
    devstatus = 'Development Status :: 4 - Beta'
else:
    devstatus = 'Development Status :: 5 - Production/Stable'

# OKID_test_data_files = list()
# for c in ['SISO', 'SIMO', 'MISO', 'MIMO']:
#     OKID_test_data_files.append((os.path.join('modred', 'tests', 'OKID_files' , c),
#         glob.glob(os.path.join('modred', 'tests', 'OKID_files', c, '*'))))
setup(
    name='modred',
    version=__version__,
    description=(
        'Compute modal decompositions and reduced-order models, '
        'easily, efficiently, and in parallel.'),
    # long_description=long_description,
    # keywords='',
    author=('Brandt Belson, Jonathan Tu, and Clancy Rowley;'
<<<<<<< HEAD
            'ported for Python 3 by Pierre Augier'),
    #author_email=(),
=======
            'repacked and ported for Python 3 by Pierre Augier'),
    author_email=(
        'brandt.belson@gmail.com, Jonathan.Tu@navy.mil, cwrowley@princeton.edu'),
>>>>>>> 51b4d572
    url='http://modred.readthedocs.io',
    maintainer=('Brandt Belson, Jonathan Tu, and Clancy Rowley; '
            'repacked & ported for Python3 by Pierre Augier'),
    maintainer_email='modred-discuss@googlegroups.com',
    license='Free BSD',
    classifiers=[
        # How mature is this project? Common values are
        # 3 - Alpha
        # 4 - Beta
        # 5 - Production/Stable
        devstatus,
        'Intended Audience :: Science/Research',
        'Intended Audience :: Education',
        'Topic :: Scientific/Engineering',
        'License :: OSI Approved :: BSD License',
        'Programming Language :: Python',
        'Programming Language :: Python :: 2',
        'Programming Language :: Python :: 2.7',
        'Programming Language :: Python :: 3',
        'Programming Language :: Python :: 3.3',
        'Programming Language :: Python :: 3.4',
        'Programming Language :: Python :: 3.5',
        'Programming Language :: Python :: 3.6'
        ],
    packages=find_packages(exclude=['doc', 'matlab']),
    package_dir={'modred': 'modred'},
    # package_data={'modred': [
    #         'tests/files_okid/SISO/*',
    #         'tests/files_okid/SIMO/*',
    #         'tests/files_okid/MISO/*',
    #         'tests/files_okid/MIMO/*']},
    install_requires=['numpy', 'future']
    )<|MERGE_RESOLUTION|>--- conflicted
+++ resolved
@@ -37,14 +37,8 @@
     # long_description=long_description,
     # keywords='',
     author=('Brandt Belson, Jonathan Tu, and Clancy Rowley;'
-<<<<<<< HEAD
-            'ported for Python 3 by Pierre Augier'),
-    #author_email=(),
-=======
             'repacked and ported for Python 3 by Pierre Augier'),
-    author_email=(
-        'brandt.belson@gmail.com, Jonathan.Tu@navy.mil, cwrowley@princeton.edu'),
->>>>>>> 51b4d572
+    #author_email=,
     url='http://modred.readthedocs.io',
     maintainer=('Brandt Belson, Jonathan Tu, and Clancy Rowley; '
             'repacked & ported for Python3 by Pierre Augier'),
