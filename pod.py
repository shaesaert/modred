from fieldoperations import FieldOperations
import util
import numpy as N
import util 

class POD(object):
    """
    Proper Orthogonal Decomposition
    
    Generate orthonormal modes from simulation snapshots. Uses an
    instance of FieldOperations for low level functions and parallel
    processing.
    
    """
        
<<<<<<< HEAD
    def __init__(self, load_field=None, save_field=None, load_mat=util.\
        load_mat_text, save_mat=util.save_mat_text, inner_product=None, 
        maxFieldsPerNode=None, numNodes=1, verbose=True):
=======
    def __init__(self, load_field=None, save_field=None, save_mat=\
        util.save_mat_text, inner_product=None, maxFields=None, 
        load_mat=util.load_mat_text, verbose=True):
>>>>>>> 65330d84
        """
        POD constructor
        
        """
        self.fieldOperations = FieldOperations(load_field=load_field, 
<<<<<<< HEAD
            save_field=save_field, inner_product=inner_product, 
            maxFieldsPerNode=maxFieldsPerNode, numNodes=numNodes, verbose=\
            verbose)
        self.mpi = util.MPIInstance

=======
            save_field=save_field,
            inner_product=inner_product,
            maxFields=maxFields, verbose=verbose)
        
        self.save_mat = save_mat
>>>>>>> 65330d84
        self.load_mat = load_mat
        self.save_mat = save_mat
        self.verbose = verbose
     
    def load_decomp(self, singVecsPath, singValsPath):
        """
        Loads the decomposition matrices from file. 
        """
        if self.load_mat is None:
            raise UndefinedError('Must specify a load_mat function')
            self.singVecs = self.load_mat(singVecsPath)
        self.singVals = N.squeeze(N.array(self.load_mat(singValsPath)))
 
    def save_correlation_mat(self, correlationMatPath):
        if self.save_mat is None:
            raise util.UndefinedError('save_mat is undefined, cant save')
        self.save_mat(self.correlationMat, correlationMatPath)
        
    def save_decomp(self, singVecsPath, singValsPath):
        """Save the decomposition matrices to file."""
<<<<<<< HEAD
        if self.save_mat is None and self.mpi.isRankZero():
            raise util.UndefinedError("save_mat is undefined, can't save")
            
        if self.mpi.isRankZero():
            self.save_mat(self.singVecs, singVecsPath)
            self.save_mat(self.singVals, singValsPath)
=======
        if self.save_mat is None:
            raise util.UndefinedError('save_mat is undefined, cant save')            
        self.save_mat(self.singVecs, singVecsPath)
        self.save_mat(self.singVals, singValsPath)
>>>>>>> 65330d84

    def compute_decomp(self, snapPaths=None, correlationMatPath=None):
        """
        Compute POD decomposition
        """
        if correlationMatPath is not None:
            if self.load_mat is None:
                raise util.UndefinedError('load_mat is undefined')
            self.correlationMat = self.load_mat(correlationMatPath)
        elif snapPaths is not None:
            self.snapPaths = snapPaths
            self.correlationMat = self.fieldOperations.\
                compute_symmetric_inner_product_mat(self.snapPaths)
        else:
            raise util.UndefinedError('Must provide either snap paths or '+\
                'correlation matrix path to pod.compute_decomp')
                
<<<<<<< HEAD
        if self.mpi.isRankZero():
            self.singVecs, self.singVals, dummy = util.svd(self.correlationMat)
            del dummy
        else:
            self.singVecs = None
            self.singVals = None
        if self.mpi.isParallel():
            self.singVecs = self.mpi.comm.bcast(self.singVecs, root=0)
            self.singVals = self.mpi.comm.bcast(self.singVals, root=0)
=======
        self.singVecs, self.singVals, dummy = util.svd(self.correlationMat)
        del dummy

>>>>>>> 65330d84
            
    def compute_modes(self, modeNumList, modePath, indexFrom=1, snapPaths=None):
        """
        Computes the POD modes and saves them to file.
        
        modeNumList
          Mode numbers to compute on this processor. This 
          includes the indexFrom, so if indexFrom=1, examples are:
          [1,2,3,4,5] or [3,1,6,8]. The mode numbers need not be sorted,
          and sorting does not increase efficiency. 
          Repeated mode numbers is not guaranteed to work. 

        modePath
          Full path to mode location, e.g /home/user/mode_%d.txt.

        indexFrom
          Choose to index modes starting from 0, 1, or other.

        self.RSingVecs, self.singVals must exist or an UndefinedError.

        """
        if self.singVecs is None:
            raise util.UndefinedError('Must define self.singVecs')
        if self.singVals is None:
            raise util.UndefinedError('Must define self.singVals')
        if snapPaths is not None:
            self.snapPaths = snapPaths

        buildCoeffMat = N.mat(self.singVecs) * N.mat(N.diag(self.singVals **\
            -0.5))

        self.fieldOperations._compute_modes(modeNumList, modePath, self.\
            snapPaths, buildCoeffMat, indexFrom=indexFrom)
    


<|MERGE_RESOLUTION|>--- conflicted
+++ resolved
@@ -13,36 +13,23 @@
     
     """
         
-<<<<<<< HEAD
-    def __init__(self, load_field=None, save_field=None, load_mat=util.\
-        load_mat_text, save_mat=util.save_mat_text, inner_product=None, 
-        maxFieldsPerNode=None, numNodes=1, verbose=True):
-=======
     def __init__(self, load_field=None, save_field=None, save_mat=\
         util.save_mat_text, inner_product=None, maxFields=None, 
         load_mat=util.load_mat_text, verbose=True):
->>>>>>> 65330d84
         """
         POD constructor
         
         """
         self.fieldOperations = FieldOperations(load_field=load_field, 
-<<<<<<< HEAD
-            save_field=save_field, inner_product=inner_product, 
-            maxFieldsPerNode=maxFieldsPerNode, numNodes=numNodes, verbose=\
-            verbose)
-        self.mpi = util.MPIInstance
-
-=======
             save_field=save_field,
             inner_product=inner_product,
             maxFields=maxFields, verbose=verbose)
         
         self.save_mat = save_mat
->>>>>>> 65330d84
         self.load_mat = load_mat
-        self.save_mat = save_mat
         self.verbose = verbose
+     
+     
      
     def load_decomp(self, singVecsPath, singValsPath):
         """
@@ -60,21 +47,14 @@
         
     def save_decomp(self, singVecsPath, singValsPath):
         """Save the decomposition matrices to file."""
-<<<<<<< HEAD
-        if self.save_mat is None and self.mpi.isRankZero():
-            raise util.UndefinedError("save_mat is undefined, can't save")
-            
-        if self.mpi.isRankZero():
-            self.save_mat(self.singVecs, singVecsPath)
-            self.save_mat(self.singVals, singValsPath)
-=======
         if self.save_mat is None:
             raise util.UndefinedError('save_mat is undefined, cant save')            
         self.save_mat(self.singVecs, singVecsPath)
         self.save_mat(self.singVals, singValsPath)
->>>>>>> 65330d84
 
-    def compute_decomp(self, snapPaths=None, correlationMatPath=None):
+
+    def compute_decomp(self, correlationMatPath=None, singVecsPath=None, 
+        singValsPath=None, snapPaths=None):
         """
         Compute POD decomposition
         """
@@ -84,47 +64,28 @@
             self.correlationMat = self.load_mat(correlationMatPath)
         elif snapPaths is not None:
             self.snapPaths = snapPaths
-            self.correlationMat = self.fieldOperations.\
-                compute_symmetric_inner_product_mat(self.snapPaths)
+            self.correlationMat = self.fieldOperations.compute_symmetric_inner_product_mat(
+                self.snapPaths)
         else:
             raise util.UndefinedError('Must provide either snap paths or '+\
                 'correlation matrix path to pod.compute_decomp')
                 
-<<<<<<< HEAD
-        if self.mpi.isRankZero():
-            self.singVecs, self.singVals, dummy = util.svd(self.correlationMat)
-            del dummy
-        else:
-            self.singVecs = None
-            self.singVals = None
-        if self.mpi.isParallel():
-            self.singVecs = self.mpi.comm.bcast(self.singVecs, root=0)
-            self.singVals = self.mpi.comm.bcast(self.singVals, root=0)
-=======
         self.singVecs, self.singVals, dummy = util.svd(self.correlationMat)
         del dummy
 
->>>>>>> 65330d84
             
     def compute_modes(self, modeNumList, modePath, indexFrom=1, snapPaths=None):
         """
         Computes the POD modes and saves them to file.
         
-        modeNumList
-          Mode numbers to compute on this processor. This 
+        modeNumList - mode numbers to compute on this processor. This 
           includes the indexFrom, so if indexFrom=1, examples are:
           [1,2,3,4,5] or [3,1,6,8]. The mode numbers need not be sorted,
           and sorting does not increase efficiency. 
           Repeated mode numbers is not guaranteed to work. 
-
-        modePath
-          Full path to mode location, e.g /home/user/mode_%d.txt.
-
-        indexFrom
-          Choose to index modes starting from 0, 1, or other.
-
+        modePath - Full path to mode location, e.g /home/user/mode_%d.txt.
+        indexFrom - Choose to index modes starting from 0, 1, or other.
         self.RSingVecs, self.singVals must exist or an UndefinedError.
-
         """
         if self.singVecs is None:
             raise util.UndefinedError('Must define self.singVecs')
@@ -136,8 +97,8 @@
         buildCoeffMat = N.mat(self.singVecs) * N.mat(N.diag(self.singVals **\
             -0.5))
 
-        self.fieldOperations._compute_modes(modeNumList, modePath, self.\
-            snapPaths, buildCoeffMat, indexFrom=indexFrom)
+        self.fieldOperations._compute_modes(modeNumList, modePath, self.snapPaths, 
+            buildCoeffMat, indexFrom=indexFrom)
     
 
 
