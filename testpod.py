--- conflicted
+++ resolved
@@ -22,12 +22,8 @@
         self.pod = POD(load_field=util.load_mat_text, save_field=\
             util.save_mat_text, save_mat=util.save_mat_text, inner_product=\
             util.inner_product, verbose=False)
-<<<<<<< HEAD
-        self.generate_data_set()
-=======
         self.generate_data_set()  
       
->>>>>>> 65330d84
 
     def tearDown(self):
         SP.call(['rm -rf files_modaldecomp_test/*'], shell=True)
@@ -57,14 +53,6 @@
         # Get default data member values
         # Set verbose to false, to avoid printing warnings during tests
         
-<<<<<<< HEAD
-        dataMembersDefault = {'save_mat': util.save_mat_text, 'load_mat': util.\
-            load_mat_text, 'mpi': util.MPIInstance, 'verbose': False,
-            'fieldOperations': FieldOperations(load_field=None, save_field=None,
-            inner_product=None, maxFieldsPerNode=2, numNodes=1, verbose=False)}
-        
-        self.assertEqual(util.get_data_members(POD(verbose=False)), 
-=======
         dataMembersDefault = {'save_mat': util.save_mat_text,
             'load_mat': util.load_mat_text, 
             'verbose': False,
@@ -76,7 +64,6 @@
         #    print k,v,util.get_data_members(POD(verbose=False))[k]
         #    print v==util.get_data_members(POD(verbose=False))[k]
         self.assertEqual(util.get_data_members(POD(verbose=False)), \
->>>>>>> 65330d84
             dataMembersDefault)
 
         def my_load(fname): pass
@@ -84,29 +71,19 @@
         dataMembersModified = copy.deepcopy(dataMembersDefault)
         dataMembersModified['fieldOperations'].load_field = my_load
         self.assertEqual(util.get_data_members(myPOD), dataMembersModified)
-       
-        myPOD = POD(load_mat=my_load, verbose=False)
-        dataMembersModified = copy.deepcopy(dataMembersDefault)
-        dataMembersModified['load_mat'] = my_load
-        self.assertEqual(util.get_data_members(myPOD), dataMembersModified)
- 
-        def my_save(data, fname): pass 
+        
+        def my_save(data,fname): pass 
         myPOD = POD(save_field=my_save, verbose=False)
         dataMembersModified = copy.deepcopy(dataMembersDefault)
         dataMembersModified['fieldOperations'].save_field = my_save
         self.assertEqual(util.get_data_members(myPOD), dataMembersModified)
-<<<<<<< HEAD
         
         myPOD = POD(save_mat=my_save, verbose=False)
         dataMembersModified = copy.deepcopy(dataMembersDefault)
         dataMembersModified['save_mat'] = my_save
         self.assertEqual(util.get_data_members(myPOD), dataMembersModified)
-        
-        def my_ip(f1, f2): pass
-=======
                               
         def my_ip(f1,f2): pass
->>>>>>> 65330d84
         myPOD = POD(inner_product=my_ip, verbose=False)
         dataMembersModified = copy.deepcopy(dataMembersDefault)
         dataMembersModified['fieldOperations'].inner_product = my_ip
@@ -115,21 +92,9 @@
         maxFields = 500
         myPOD = POD(maxFields=maxFields, verbose=False)
         dataMembersModified = copy.deepcopy(dataMembersDefault)
-<<<<<<< HEAD
-        dataMembersModified['fieldOperations'].maxFieldsPerNode =\
-            maxFieldsPerNode
-        dataMembersModified['fieldOperations'].maxFieldsPerProc =\
-            maxFieldsPerNode * myPOD.fieldOperations.numNodes / mpi.\
-            getNumProcs()
-        self.assertEqual(util.get_data_members(myPOD), dataMembersModified)
-       
-        self.assertRaises(util.MPIError, POD, numNodes=mpi.getNumProcs() + 1, 
-            verbose=False)
-=======
         dataMembersModified['fieldOperations'].maxFields = maxFields
         self.assertEqual(util.get_data_members(myPOD), dataMembersModified)
         
->>>>>>> 65330d84
     
         
     def test_compute_decomp(self):
